/*
 *  This file is part of NVMain- A cycle accurate timing, bit-accurate
 *  energy simulator for non-volatile memory. Originally developed by 
 *  Matt Poremba at the Pennsylvania State University.
 *
 *  Website: http://www.cse.psu.edu/~poremba/nvmain/
 *  Email: mrp5060@psu.edu
 *
 *  ---------------------------------------------------------------------
 *
 *  If you use this software for publishable research, please include 
 *  the original NVMain paper in the citation list and mention the use 
 *  of NVMain.
 *
 */

#include "src/MemoryController.h"
#include "include/NVMainRequest.h"


using namespace NVM;



MemoryController::MemoryController( )
{
  transactionQueues = NULL;
  memory = NULL;
  translator = NULL;

  refreshUsed = false;
  refreshWaitQueue.clear( );
  refreshNeeded = NULL;

  starvationThreshold = 4;
  starvationCounter = NULL;
  activateQueued = NULL;
  effectiveRow = NULL;
}

MemoryController::MemoryController( Interconnect *memory, AddressTranslator *translator )
{
  this->memory = memory;
  this->translator = translator;

  transactionQueues = NULL;
}

AddressTranslator *MemoryController::GetAddressTranslator( )
{
  return translator;
}


void MemoryController::InitQueues( unsigned int numQueues )
{
  if( transactionQueues != NULL )
    delete [] transactionQueues;

  transactionQueues = new NVMTransactionQueue[ numQueues ];

  for( unsigned int i = 0; i < numQueues; i++ )
    transactionQueues[i].clear( );
}


/*
 *  This function is called at every "clock cycle" simulated. If you need to write
 *  your own Cycle( ) function (for example to handle 1 queue per bank memory
 *  controllers) just overload this function, and call InitQueues() with the nubmer
 *  of queues you need.
 */
void MemoryController::Cycle( ncycle_t )
{
  NVMainRequest *nextReq;
  
  /*
   *  Check if the queue is empty, if not, we will attempt to issue the command to memory.
   */
  if( transactionQueues && !transactionQueues[0].empty() )
    {
      /*
       *  Get the first transaction from the queue.
       */
      nextReq = transactionQueues[0].front( );
	
      /*
       *  Find out if the command can be issued.
       */
      if( memory->IsIssuable( nextReq ) )
        {
<<<<<<< HEAD
          if( nextReq->type == READ )
            {
              EndCommand( nextReq, ENDMODE_CRITICAL_WORD_FIRST );
            }
          else if( nextReq->type == WRITE )
            {
              EndCommand( nextReq, ENDMODE_NORMAL );
            }

=======
>>>>>>> 1316801f
          nextReq->issueCycle = GetEventQueue()->GetCurrentCycle();

          /*
           *  If we can issue, send 
           */
          memory->IssueCommand( nextReq );

          transactionQueues[0].erase( transactionQueues[0].begin( ) );
        }
    }
<<<<<<< HEAD
}


void MemoryController::FlushCompleted( )
{
  std::map<NVMainRequest *, ncycle_t>::iterator it;


  for( it = completedCommands.begin( ); it != completedCommands.end( ); it++ )
    {
      if( it->second == 0 )
        {
          //std::cout << "MC: 0x" << std::hex << it->first->GetRequest( )->address.GetPhysicalAddress( )
          //          << std::dec << " completed" << std::endl;
          it->first->status = MEM_REQUEST_COMPLETE;

          RequestComplete( it->first );

          //std::cout << "Marking request 0x" << std::hex << (void*)it->first->GetRequest( ) << std::dec 
          //          << "completed" << std::endl;
          completedCommands.erase( it );
        }
      else
        {
          it->second--;
        }
    }
=======
>>>>>>> 1316801f
}


bool MemoryController::RequestComplete( NVMainRequest *request )
{
  bool rv = false;

  if( request->owner == this )
    {
      /* 
       *  Any activate/precharge/etc commands belong to the memory controller, and 
       *  we are in charge of deleting them!
       */
      delete request;
      rv = true;
    }
  else
    {
      GetParent( )->RequestComplete( request );
    }

  return rv;
}


bool MemoryController::QueueFull( NVMainRequest * /*request*/ )
{
  return false;
}


void MemoryController::SetMemory( Interconnect *mem )
{
  this->memory = mem;

  AddChild( mem );
  mem->SetParent( this );
}



Interconnect *MemoryController::GetMemory( )
{
  return (this->memory);
}



void MemoryController::SetTranslator( AddressTranslator *trans )
{
  this->translator = trans;
}



AddressTranslator *MemoryController::GetTranslator( )
{
  return (this->translator);
}


void MemoryController::SetConfig( Config *conf )
{
  this->config = conf;

  Params *params = new Params( );
  params->SetParams( conf );
  SetParams( params );
  
  if( p->UseRefresh_set && p->UseRefresh )
    {
      refreshUsed = true;
      refreshNeeded = new bool*[ p->RANKS ];
      for( ncounter_t i = 0; i < p->RANKS; i++ )
        refreshNeeded[i] = new bool[ p->BANKS ];

      for( ncounter_t i = 0; i < p->RANKS; i++ )
        for( ncounter_t j = 0; j < p->BANKS; j++ )
          refreshNeeded[i][j] = false;
    }

  bankQueues = new std::deque<NVMainRequest *> * [p->RANKS];
  starvationCounter = new unsigned int * [p->RANKS];
  activateQueued = new bool * [p->RANKS];
  effectiveRow = new uint64_t * [p->RANKS];
  for( ncounter_t i = 0; i < p->RANKS; i++ )
    {
      bankQueues[i] = new std::deque<NVMainRequest *> [p->BANKS];
      starvationCounter[i] = new unsigned int[p->BANKS];
      activateQueued[i] = new bool[p->BANKS];
      effectiveRow[i] = new uint64_t[p->BANKS];
      for( ncounter_t j = 0; j < p->BANKS; j++ )
        {
          starvationCounter[i][j] = 0;
          activateQueued[i][j] = false;
          effectiveRow[i][j] = 0;
        }
    }
}


Config *MemoryController::GetConfig( )
{
  return (this->config);
}


void MemoryController::SetID( unsigned int id )
{
  this->id = id;
}


NVMainRequest *MemoryController::MakeActivateRequest( NVMainRequest *triggerRequest )
{
  NVMainRequest *activateRequest = new NVMainRequest( );

  activateRequest->type = ACTIVATE;
  activateRequest->issueCycle = GetEventQueue()->GetCurrentCycle();
  activateRequest->address = triggerRequest->address;
  activateRequest->owner = this;

  return activateRequest;
}


NVMainRequest *MemoryController::MakePrechargeRequest( NVMainRequest *triggerRequest )
{
  NVMainRequest *prechargeRequest = new NVMainRequest( );

  prechargeRequest->type = PRECHARGE;
  prechargeRequest->issueCycle = GetEventQueue()->GetCurrentCycle();
  prechargeRequest->address = triggerRequest->address;
  prechargeRequest->owner = this;

  return prechargeRequest;
}



NVMainRequest *MemoryController::MakeRefreshRequest( NVMainRequest *triggerRequest )
{
  NVMainRequest *refreshRequest = new NVMainRequest( );

  refreshRequest->type = REFRESH;
  refreshRequest->issueCycle = GetEventQueue()->GetCurrentCycle();
  refreshRequest->address = triggerRequest->address;
  refreshRequest->owner = this;

  return refreshRequest;
}



bool MemoryController::FindStarvedRequest( std::list<NVMainRequest *>& transactionQueue, NVMainRequest **starvedRequest )
{
  DummyPredicate pred;

  return FindStarvedRequest( transactionQueue, starvedRequest, pred );
}


bool MemoryController::FindStarvedRequest( std::list<NVMainRequest *>& transactionQueue, NVMainRequest **starvedRequest, SchedulingPredicate& pred )
{
  bool rv = false;
  std::list<NVMainRequest *>::iterator it;

  for( it = transactionQueue.begin(); it != transactionQueue.end(); it++ )
    {
      uint64_t rank, bank, row;

      (*it)->address.GetTranslatedAddress( &row, NULL, &bank, &rank, NULL );

      if( activateQueued[rank][bank] && effectiveRow[rank][bank] != row    /* The effective row is not the row of this request. */
          && starvationCounter[rank][bank] >= starvationThreshold          /* This bank has reached it's starvation threshold. */
          && bankQueues[rank][bank].empty()                                /* No requests are currently issued to this bank. */
          && pred( rank, bank ) )                                          /* User-defined predicate is true. */
        {
          *starvedRequest = (*it);
          transactionQueue.erase( it );

          rv = true;
          break;
        }
    }

  return rv;
}



bool MemoryController::FindRowBufferHit( std::list<NVMainRequest *>& transactionQueue, NVMainRequest **hitRequest )
{
  DummyPredicate pred;

  return FindRowBufferHit( transactionQueue, hitRequest, pred );
}



bool MemoryController::FindRowBufferHit( std::list<NVMainRequest *>& transactionQueue, NVMainRequest **hitRequest, SchedulingPredicate& pred )
{
  bool rv = false;
  std::list<NVMainRequest *>::iterator it;

  for( it = transactionQueue.begin(); it != transactionQueue.end(); it++ )
    {
      uint64_t rank, bank, row;

      (*it)->address.GetTranslatedAddress( &row, NULL, &bank, &rank, NULL );

      if( activateQueued[rank][bank] && effectiveRow[rank][bank] == row    /* The effective row is the row of this request. */
          && bankQueues[rank][bank].empty()                                /* No requests are currently issued to this bank. */
          && pred( rank, bank ) )                                          /* User-defined predicate is true. */
        {
          *hitRequest = (*it);
          transactionQueue.erase( it );

          rv = true;
          break;
        }
    }

  return rv;
}



bool MemoryController::FindOldestReadyRequest( std::list<NVMainRequest *>& transactionQueue, NVMainRequest **oldestRequest )
{
  DummyPredicate pred;

  return FindOldestReadyRequest( transactionQueue, oldestRequest, pred );
}


bool MemoryController::FindOldestReadyRequest( std::list<NVMainRequest *>& transactionQueue, NVMainRequest **oldestRequest, SchedulingPredicate& pred )
{
  bool rv = false;
  std::list<NVMainRequest *>::iterator it;

  for( it = transactionQueue.begin(); it != transactionQueue.end(); it++ )
    {
      uint64_t rank, bank, row;

      (*it)->address.GetTranslatedAddress( &row, NULL, &bank, &rank, NULL );

      if( activateQueued[rank][bank] 
          && bankQueues[rank][bank].empty()                                /* No requests are currently issued to this bank (Ready). */
          && pred( rank, bank ) )                                          /* User-defined predicate is true. */
        {
          *oldestRequest = (*it);
          transactionQueue.erase( it );
          
          rv = true;
          break;
        }
    }

  return rv;
}


bool MemoryController::FindClosedBankRequest( std::list<NVMainRequest *>& transactionQueue, NVMainRequest **closedRequest )
{
  DummyPredicate pred;

  return FindClosedBankRequest( transactionQueue, closedRequest, pred );
}


bool MemoryController::FindClosedBankRequest( std::list<NVMainRequest *>& transactionQueue, NVMainRequest **closedRequest, SchedulingPredicate& pred )
{
  bool rv = false;
  std::list<NVMainRequest *>::iterator it;

  for( it = transactionQueue.begin(); it != transactionQueue.end(); it++ )
    {
      uint64_t rank, bank, row;

      (*it)->address.GetTranslatedAddress( &row, NULL, &bank, &rank, NULL );

      if( !activateQueued[rank][bank]                                      /* This bank is closed, anyone can issue. */
          && bankQueues[rank][bank].empty()                                /* No requests are currently issued to this bank (Ready). */
          && pred( rank, bank ) )                                          /* User defined predicate is true. */
        {
          *closedRequest = (*it);
          transactionQueue.erase( it );
          
          rv = true;
          break;
        }
    }

  return rv;
}


bool MemoryController::DummyPredicate::operator() (uint64_t, uint64_t)
{
  return true;
}


bool MemoryController::IssueMemoryCommands( NVMainRequest *req )
{
  bool rv = false;
  uint64_t rank, bank, row;

  req->address.GetTranslatedAddress( &row, NULL, &bank, &rank, NULL );

  if( !activateQueued[rank][bank] && bankQueues[rank][bank].empty() )
    {
      /* Any activate will request the starvation counter */
      starvationCounter[rank][bank] = 0;
      activateQueued[rank][bank] = true;
      effectiveRow[rank][bank] = row;

      req->issueCycle = GetEventQueue()->GetCurrentCycle();

      bankQueues[rank][bank].push_back( MakeActivateRequest( req ) );
      bankQueues[rank][bank].push_back( req );

      rv = true;
    }
  else if( activateQueued[rank][bank] && effectiveRow[rank][bank] != row && bankQueues[rank][bank].empty() )
    {
      /* Any activate will request the starvation counter */
      starvationCounter[rank][bank] = 0;
      activateQueued[rank][bank] = true;
      effectiveRow[rank][bank] = row;

      req->issueCycle = GetEventQueue()->GetCurrentCycle();

      bankQueues[rank][bank].push_back( MakePrechargeRequest( req ) );
      bankQueues[rank][bank].push_back( MakeActivateRequest( req ) );
      bankQueues[rank][bank].push_back( req );

      rv = true;
    }
  else if( activateQueued[rank][bank] && effectiveRow[rank][bank] == row )
    {
      starvationCounter[rank][bank]++;

      req->issueCycle = GetEventQueue()->GetCurrentCycle();

      bankQueues[rank][bank].push_back( req );

      rv = true;
    }
  else
    {
      rv = false;
    }

  return rv;
}


void MemoryController::CycleCommandQueues( )
{
  for( unsigned int i = 0; i < p->RANKS; i++ )
    {
      for( unsigned int j = 0; j < p->BANKS; j++ )
        {
          FailReason fail;

          if( !bankQueues[i][j].empty( )
              && memory->IsIssuable( bankQueues[i][j].at( 0 ), &fail ) )
            {
              memory->IssueCommand( bankQueues[i][j].at( 0 ) );

              bankQueues[i][j].erase( bankQueues[i][j].begin( ) );
            }
          else if( fail.reason == OPEN_REFRESH_WAITING || fail.reason == CLOSED_REFRESH_WAITING )
            {
              if( fail.reason == OPEN_REFRESH_WAITING )
                {
                  bankQueues[i][j].push_front( MakeActivateRequest( bankQueues[i][j].at(0) ) );
                }

              bankQueues[i][j].push_front( MakeRefreshRequest( bankQueues[i][j].at(0) ) );

              if( fail.reason == OPEN_REFRESH_WAITING )
                {
                  bankQueues[i][j].push_front( MakePrechargeRequest( bankQueues[i][j].at(0) ) );
                }
            }
          else if( !bankQueues[i][j].empty( ) )
            {
              NVMainRequest *queueHead = bankQueues[i][j].at( 0 );

              if( ( GetEventQueue()->GetCurrentCycle() - queueHead->issueCycle ) > 1000000 )
                {
                  std::cout << "WARNING: Operation could not be sent to memory after a very long time: "
                            << std::endl; 
                  std::cout << "         Address: 0x" << std::hex 
                            << queueHead->address.GetPhysicalAddress( )
                            << std::dec << ". Queued time: " << queueHead->arrivalCycle
                            << ". Current time: " << GetEventQueue()->GetCurrentCycle() << ". Type: " 
                            << queueHead->type << std::endl;
                }
            }
        }
    }
}




void MemoryController::PrintStats( )
{
  memory->PrintStats( );
  translator->PrintStats( );
}


<|MERGE_RESOLUTION|>--- conflicted
+++ resolved
@@ -89,18 +89,6 @@
        */
       if( memory->IsIssuable( nextReq ) )
         {
-<<<<<<< HEAD
-          if( nextReq->type == READ )
-            {
-              EndCommand( nextReq, ENDMODE_CRITICAL_WORD_FIRST );
-            }
-          else if( nextReq->type == WRITE )
-            {
-              EndCommand( nextReq, ENDMODE_NORMAL );
-            }
-
-=======
->>>>>>> 1316801f
           nextReq->issueCycle = GetEventQueue()->GetCurrentCycle();
 
           /*
@@ -111,36 +99,6 @@
           transactionQueues[0].erase( transactionQueues[0].begin( ) );
         }
     }
-<<<<<<< HEAD
-}
-
-
-void MemoryController::FlushCompleted( )
-{
-  std::map<NVMainRequest *, ncycle_t>::iterator it;
-
-
-  for( it = completedCommands.begin( ); it != completedCommands.end( ); it++ )
-    {
-      if( it->second == 0 )
-        {
-          //std::cout << "MC: 0x" << std::hex << it->first->GetRequest( )->address.GetPhysicalAddress( )
-          //          << std::dec << " completed" << std::endl;
-          it->first->status = MEM_REQUEST_COMPLETE;
-
-          RequestComplete( it->first );
-
-          //std::cout << "Marking request 0x" << std::hex << (void*)it->first->GetRequest( ) << std::dec 
-          //          << "completed" << std::endl;
-          completedCommands.erase( it );
-        }
-      else
-        {
-          it->second--;
-        }
-    }
-=======
->>>>>>> 1316801f
 }
 
 
